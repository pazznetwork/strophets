--- conflicted
+++ resolved
@@ -2808,14 +2808,8 @@
         this._authentication.sasl_plain = false;
         this._authentication.sasl_digest_md5 = false;
         this._authentication.sasl_anonymous = false;
-
-<<<<<<< HEAD
-        var do_sasl_plain = false;
-        var do_sasl_digest_md5 = false;
-        var do_sasl_anonymous = false;
-        var do_legacy_auth = false;
-=======
->>>>>>> 23e035ec
+        this._authentication.legacy_auth = false;
+
 
         // Check for the stream:features tag
         var hasFeatures = bodyWrap.getElementsByTagName("stream:features").length > 0;
@@ -2823,27 +2817,10 @@
             hasFeatures = bodyWrap.getElementsByTagName("features").length > 0;
         }
         var mechanisms = bodyWrap.getElementsByTagName("mechanism");
-        var i, mech, auth_str, hashed_auth_str;
-<<<<<<< HEAD
-        if (hasFeatures) {
-            if (mechanisms.length > 0) {
-                for (i = 0; i < mechanisms.length; i++) {
-                    mech = Strophe.getText(mechanisms[i]);
-                    if (mech == 'DIGEST-MD5') {
-                        do_sasl_digest_md5 = true;
-                    } else if (mech == 'PLAIN') {
-                        do_sasl_plain = true;
-                    } else if (mech == 'ANONYMOUS') {
-                        do_sasl_anonymous = true;
-                    }
-                }
-            }
-            do_legacy_auth = bodyWrap.getElementsByTagName("auth").length > 0;
-        }
-
-        if (!do_sasl_plain && !do_sasl_digest_md5 && !do_sasl_anonymous && !do_legacy_auth) {
-=======
-        if (mechanisms.length > 0) {
+        var i, mech, auth_str, hashed_auth_str,
+            found_authentication = false;
+        if (hasFeatures && mechanisms.length > 0) {
+            var missmatchedmechs = 0;
             for (i = 0; i < mechanisms.length; i++) {
                 mech = Strophe.getText(mechanisms[i]);
                 if (mech == 'SCRAM-SHA-1') {
@@ -2854,11 +2831,18 @@
                     this._authentication.sasl_plain = true;
                 } else if (mech == 'ANONYMOUS') {
                     this._authentication.sasl_anonymous = true;
-                }
-            }
-        } else {
+                } else missmatchedmechs++;
+            }
+
+            this._authentication.legacy_auth =
+                bodyWrap.getElementsByTagName("auth").length > 0;
+
+            found_authentication =
+                this._authentication.legacy_auth &&
+                missmatchedmechs < mechanisms.length;
+        }
+        if (!found_authentication) {
             _callback = _callback || this._connect_cb;
->>>>>>> 23e035ec
             // we didn't get stream:features yet, so we need wait for it
             // by sending a blank poll request
             var body = this._buildBody();
